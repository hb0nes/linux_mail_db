--- conflicted
+++ resolved
@@ -4,11 +4,7 @@
 use std::path::PathBuf;
 use std::time::Duration;
 
-<<<<<<< HEAD
 use anyhow::{bail, Context, format_err};
-=======
-use anyhow::{Context, format_err};
->>>>>>> cfa565a5
 use log::{debug, error, info, warn};
 use notify::{Config, Event, EventKind, RecommendedWatcher, RecursiveMode, Watcher};
 use tokio::sync::mpsc;
@@ -71,11 +67,7 @@
                 Err(why) => warn!("{why}")
             }
         }
-<<<<<<< HEAD
         bail!("Retrying to tail file failed.")
-=======
-        Err(format_err!("Retrying to tail file failed."))
->>>>>>> cfa565a5
     }
 
     // Open file and read lines from given position
@@ -112,51 +104,30 @@
         while let Some(event) = self.rx_fs_events.recv().await {
             match self.parse_event(event) {
                 Ok(lines) => {
-<<<<<<< HEAD
                     if let Some(l) = lines && let Err(why) = self.tx_lines.send(l).await {
                         bail!("error while sending lines from FileTail event watcher: {why}");
-=======
-                    if let Err(why) = self.tx_lines.send(lines).await {
-                        return Err(format_err!("error while sending lines from FileTail event watcher: {why}"));
->>>>>>> cfa565a5
                     }
                 }
                 Err(why) => match why {
                     ParseEventError::FileReading { .. } => {
-<<<<<<< HEAD
                         warn!("{why:?}");
                         self.retry(5, Duration::from_secs(5)).await?;
                     }
                     ParseEventError::Other(why) => warn!("Unknown event parser error occurred: {why:?}"),
-=======
-                        warn!("{}", why);
-                        self.retry(5, Duration::from_secs(5)).await?;
-                    }
-                    ParseEventError::Other(why) => warn!("Unknown event parser error occurred: {:#?}", why),
->>>>>>> cfa565a5
                     ParseEventError::UnhandledEvent(kind) => debug!("unhandled event: {:?}", kind),
                 }
             }
         }
-<<<<<<< HEAD
         bail!("Ended task that is tailing file: {:?}.", self.file_path)
     }
 
     fn parse_event(&mut self, event: notify::Result<Event>) -> anyhow::Result<Option<FileLines>, ParseEventError> {
-=======
-        Err(format_err!("Ended task that is tailing file: {:?}.", self.file_path))
-    }
-
-    fn parse_event(&mut self, event: notify::Result<Event>) -> anyhow::Result<FileLines, ParseEventError> {
-        // dbg!(&event);
->>>>>>> cfa565a5
         match event {
             Ok(e) => {
                 if e.kind.is_create() || e.kind.is_remove() {
                     // If file was removed or created (logrotate), reset position to the beginning of the new file
                     self.reset()?;
                     let file_lines = self.read()?;
-<<<<<<< HEAD
                     Ok(Some(file_lines))
                 } else if e.kind.is_modify() {
                     // Otherwise, seek to new lines and return a buffered reader over those new lines
@@ -164,18 +135,10 @@
                     Ok(Some(file_lines))
                 } else if e.kind.is_access() {
                     Ok(None)
-=======
-                    Ok(file_lines)
-                } else if e.kind.is_modify() {
-                    // Otherwise, seek to new lines and return a buffered reader over those new lines
-                    let file_lines = self.read()?;
-                    Ok(file_lines)
->>>>>>> cfa565a5
                 } else {
                     Err(ParseEventError::UnhandledEvent(e.kind))
                 }
             }
             Err(why) => Err(ParseEventError::Other(why.into())),
         }
-    }
-}+    }